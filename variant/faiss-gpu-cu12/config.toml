image = "manylinux2014_x86_64"
opt-level = "generic"
variant = "gpu-cu12"

[cuda]
<<<<<<< HEAD
major-version = "12"
minor-version = "1"
runtime-version = "12.1.105"
cublas-version = "12.1.3.1"
target-archs = "70-real;80-real"
=======
major = "12"
minor = "1"
patch = "1"
target-archs = "60-real;70-real;80-real;90-real"
>>>>>>> 5f129bf0

[cxx]
njob = 32

[python]
njob = 4
requires-python = ">=3.9,<=3.12"
preload-library = [
    { "group" = "cuda", "package" = "nvidia-cuda-runtime-cu12", "library" = "libcudart.so.12" },
    { "group" = "cuda", "package" = "nvidia-cublas-cu12", "library" = "libcublas.so.12" },
    { "group" = "cuda", "package" = "nvidia-cublas-cu12", "library" = "libcublasLt.so.12" },
]

[[python.test]]
name = "import_test"
image = "fedora:40"
target-python-versions = ["3.12"]
install-command = []
test-command = ["python", "-c", "'import faiss'"]

[[python.test]]
name = "cpu_test"
image = "quay.io/pypa/manylinux2014_x86_64"
target-python-versions = ["3.9", "3.10", "3.11", "3.12"]
test-command = ["pytest", "faiss/tests", "-n", "8"]
install-command = ["pytest", "scipy", "pytest-xdist"]

[[python.test]]
name = "cpu_contrib_test"
image = "quay.io/pypa/manylinux2014_x86_64"
target-python-versions = ["3.9", "3.10", "3.11", "3.12"]
test-command = ["pytest", "-s", "faiss/tests/torch_test_contrib.py", "-n", "8"]
install-command = [
    "pytest",
    "scipy",
    "pytest-xdist",
    "torch",
    "--extra-index-url",
    "https://download.pytorch.org/whl/cpu",
]

[[python.test]]
name = "gpu_test"
image = "quay.io/pypa/manylinux2014_x86_64"
target-python-versions = ["3.9", "3.10", "3.11", "3.12"]
test-command = [
    "pytest",
    "faiss/tests/common_faiss_tests.py",
    "faiss/faiss/gpu/test/",
]
install-command = ["pytest", "scipy"]

[[python.test]]
name = "gpu_contrib_test"
image = "quay.io/pypa/manylinux2014_x86_64"
target-python-versions = ["3.9", "3.10", "3.11", "3.12"]
test-command = [
    "pytest",
    "-s",
    "faiss/faiss/gpu/test/torch_test_contrib_gpu.py",
]
install-command = [
    "pytest",
    "scipy",
    "torch",
    "--extra-index-url",
    "https://download.pytorch.org/whl/cu121",
]<|MERGE_RESOLUTION|>--- conflicted
+++ resolved
@@ -3,18 +3,10 @@
 variant = "gpu-cu12"
 
 [cuda]
-<<<<<<< HEAD
-major-version = "12"
-minor-version = "1"
-runtime-version = "12.1.105"
-cublas-version = "12.1.3.1"
-target-archs = "70-real;80-real"
-=======
 major = "12"
 minor = "1"
 patch = "1"
-target-archs = "60-real;70-real;80-real;90-real"
->>>>>>> 5f129bf0
+target-archs = "70-real;80-real"
 
 [cxx]
 njob = 32
